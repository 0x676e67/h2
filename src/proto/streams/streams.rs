--- conflicted
+++ resolved
@@ -1599,12 +1599,9 @@
                 // Reset the stream.
                 self.send
                     .send_reset(reason, initiator, buffer, stream, counts, &mut self.task);
-<<<<<<< HEAD
-=======
                 self.recv.enqueue_reset_expiration(stream, counts);
                 // if a RecvStream is parked, ensure it's notified
                 stream.notify_recv();
->>>>>>> 778aa7eb
                 Ok(())
             } else {
                 tracing::warn!(
