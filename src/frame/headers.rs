--- conflicted
+++ resolved
@@ -3,15 +3,11 @@
 use crate::frame::{Error, Frame, Head, Kind};
 use crate::hpack::{self, BytesStr};
 
-use bytes::{BufMut, Bytes, BytesMut};
 use http::header::{self, HeaderName, HeaderValue};
 use http::{uri, HeaderMap, Method, Request, StatusCode, Uri};
 
-<<<<<<< HEAD
-=======
 use bytes::{Buf, BufMut, Bytes, BytesMut};
 
->>>>>>> a3b3d712
 use std::fmt;
 use std::io::Cursor;
 
@@ -78,11 +74,7 @@
     pub status: Option<StatusCode>,
 
     // order of pseudo headers
-<<<<<<< HEAD
     pub order: PseudoOrders,
-=======
-    pub order: Option<[PseudoOrder; 4]>,
->>>>>>> a3b3d712
 }
 
 #[derive(Clone, Copy, Debug, Eq, PartialEq)]
@@ -159,7 +151,6 @@
         fields: HeaderMap,
         stream_dep: Option<StreamDependency>,
     ) -> Self {
-<<<<<<< HEAD
         // If the stream dependency is set, the PRIORITY flag must be set
         let flags = if stream_dep.is_some() {
             HeadersFlag(END_HEADERS | PRIORITY)
@@ -167,8 +158,6 @@
             HeadersFlag::default()
         };
 
-=======
->>>>>>> a3b3d712
         Headers {
             stream_id,
             stream_dep,
@@ -618,11 +607,7 @@
         method: Method,
         uri: Uri,
         protocol: Option<Protocol>,
-<<<<<<< HEAD
         order: Option<PseudoOrders>,
-=======
-        pseudo_order: Option<[PseudoOrder; 4]>,
->>>>>>> a3b3d712
     ) -> Self {
         let parts = uri::Parts::from(uri);
 
@@ -652,11 +637,7 @@
             path,
             protocol,
             status: None,
-<<<<<<< HEAD
             order: order.unwrap_or_default(),
-=======
-            order: pseudo_order,
->>>>>>> a3b3d712
         };
 
         // If the URI includes a scheme component, add it to the pseudo headers
@@ -681,11 +662,7 @@
             path: None,
             protocol: None,
             status: Some(status),
-<<<<<<< HEAD
             order: Default::default(),
-=======
-            order: None,
->>>>>>> a3b3d712
         }
     }
 
@@ -780,7 +757,6 @@
         use crate::hpack::Header::*;
 
         if let Some(ref mut pseudo) = self.pseudo {
-<<<<<<< HEAD
             for pseudo_type in pseudo.order.0.iter() {
                 match pseudo_type {
                     PseudoOrder::Method => {
@@ -801,30 +777,6 @@
                     PseudoOrder::Path => {
                         if let Some(path) = pseudo.path.take() {
                             return Some(Path(path));
-=======
-            if let Some(orders) = pseudo.order.as_ref() {
-                for pseudo_type in orders {
-                    match pseudo_type {
-                        PseudoOrder::Method => {
-                            if let Some(method) = pseudo.method.take() {
-                                return Some(Method(method));
-                            }
-                        }
-                        PseudoOrder::Scheme => {
-                            if let Some(scheme) = pseudo.scheme.take() {
-                                return Some(Scheme(scheme));
-                            }
-                        }
-                        PseudoOrder::Authority => {
-                            if let Some(authority) = pseudo.authority.take() {
-                                return Some(Authority(authority));
-                            }
-                        }
-                        PseudoOrder::Path => {
-                            if let Some(path) = pseudo.path.take() {
-                                return Some(Path(path));
-                            }
->>>>>>> a3b3d712
                         }
                     }
                 }
