--- conflicted
+++ resolved
@@ -47,13 +47,8 @@
 tokio-util = { version = "0.7.1", features = ["codec", "io"] }
 tokio = { version = "1", features = ["io-util"] }
 bytes = "1"
-<<<<<<< HEAD
-http = "0.2.11"
-tracing = { version = "0.1.32", default-features = false, features = ["std"] }
-=======
 http = "0.2"
 tracing = { version = "0.1.35", default-features = false, features = ["std"] }
->>>>>>> 0f412d8b
 fnv = "1.0.5"
 slab = "0.4.2"
 indexmap = { version = "2", features = ["std"] }
