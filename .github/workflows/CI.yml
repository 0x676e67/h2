name: CI
on:
  pull_request:
  push:
    branches:
      - master
env:
  RUST_BACKTRACE: 1

jobs:
  style:
    name: Check Style
    runs-on: ubuntu-latest
    steps:
      - name: Checkout
        uses: actions/checkout@v4

      - name: Install Rust
        uses: dtolnay/rust-toolchain@stable
        with:
          components: rustfmt

      - run: cargo fmt --all --check

<<<<<<< HEAD
=======
  test:
    name: Test
    needs: [style]
    runs-on: ubuntu-latest
    env:
      RUSTFLAGS: -Dwarnings
    strategy:
      matrix:
        rust:
          - beta
          - stable
    steps:
      - name: Checkout
        uses: actions/checkout@v4

      - name: Install Rust (${{ matrix.rust }})
        uses: dtolnay/rust-toolchain@master
        with:
          toolchain: ${{ matrix.rust }}

      - name: Install libssl-dev
        run: sudo apt-get update && sudo apt-get install libssl-dev
      - name: Build without unstable flag
        run: cargo build

      - name: Check with unstable flag
        run: cargo check --features unstable

      - name: Run lib tests and doc tests
        run: cargo test

      - name: Run integration tests
        run: cargo test -p h2-tests

      - name: Run h2spec
        run: ./ci/h2spec.sh
        if: matrix.rust == 'stable'

>>>>>>> 778aa7eb
  #clippy_check:
  #  runs-on: ubuntu-latest
  #  steps:
  #    - uses: actions/checkout@v4
  #    - name: Run Clippy
  #      run: cargo clippy --all-targets --all-features

  msrv:
    name: Check MSRV
    needs: [style]

    runs-on: ubuntu-latest

    steps:
      - name: Checkout
        uses: actions/checkout@v4

      - name: Get MSRV from package metadata
        id: msrv
        run: grep rust-version Cargo.toml | cut -d '"' -f2 | sed 's/^/version=/' >> $GITHUB_OUTPUT

      - name: Install Rust (${{ steps.metadata.outputs.msrv }})
        id: msrv-toolchain
        uses: dtolnay/rust-toolchain@master
        with:
          toolchain: ${{ steps.msrv.outputs.version }}

<<<<<<< HEAD
      - name: Make sure tokio 1.38.1 is used for MSRV
        run: |
          cargo update
          cargo update --package tokio --precise 1.38.1
=======
      - name: Pin some dependencies for MSRV
        run: |
          cargo update --package tokio --precise 1.38.1
          cargo update --package tokio-util --precise 0.7.11
          cargo update --package hashbrown --precise 0.15.0

      - run: cargo check -p h2
>>>>>>> 778aa7eb

      - run: cargo check -p rh2<|MERGE_RESOLUTION|>--- conflicted
+++ resolved
@@ -22,8 +22,6 @@
 
       - run: cargo fmt --all --check
 
-<<<<<<< HEAD
-=======
   test:
     name: Test
     needs: [style]
@@ -62,7 +60,6 @@
         run: ./ci/h2spec.sh
         if: matrix.rust == 'stable'
 
->>>>>>> 778aa7eb
   #clippy_check:
   #  runs-on: ubuntu-latest
   #  steps:
@@ -90,12 +87,6 @@
         with:
           toolchain: ${{ steps.msrv.outputs.version }}
 
-<<<<<<< HEAD
-      - name: Make sure tokio 1.38.1 is used for MSRV
-        run: |
-          cargo update
-          cargo update --package tokio --precise 1.38.1
-=======
       - name: Pin some dependencies for MSRV
         run: |
           cargo update --package tokio --precise 1.38.1
@@ -103,6 +94,5 @@
           cargo update --package hashbrown --precise 0.15.0
 
       - run: cargo check -p h2
->>>>>>> 778aa7eb
 
       - run: cargo check -p rh2