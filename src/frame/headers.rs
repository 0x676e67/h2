--- conflicted
+++ resolved
@@ -3,15 +3,11 @@
 use crate::frame::{Error, Frame, Head, Kind};
 use crate::hpack::{self, BytesStr};
 
-use bytes::{BufMut, Bytes, BytesMut};
 use http::header::{self, HeaderName, HeaderValue};
 use http::{uri, HeaderMap, Method, Request, StatusCode, Uri};
 
-<<<<<<< HEAD
-=======
 use bytes::{Buf, BufMut, Bytes, BytesMut};
 
->>>>>>> 3bce93e9
 use std::fmt;
 use std::io::Cursor;
 
