//! Client implementation of the HTTP/2 protocol.
//!
//! # Getting started
//!
//! Running an HTTP/2 client requires the caller to establish the underlying
//! connection as well as get the connection to a state that is ready to begin
//! the HTTP/2 handshake. See [here](../index.html#handshake) for more
//! details.
//!
//! This could be as basic as using Tokio's [`TcpStream`] to connect to a remote
//! host, but usually it means using either ALPN or HTTP/1.1 protocol upgrades.
//!
//! Once a connection is obtained, it is passed to [`handshake`], which will
//! begin the [HTTP/2 handshake]. This returns a future that completes once
//! the handshake process is performed and HTTP/2 streams may be initialized.
//!
//! [`handshake`] uses default configuration values. There are a number of
//! settings that can be changed by using [`Builder`] instead.
//!
//! Once the handshake future completes, the caller is provided with a
//! [`Connection`] instance and a [`SendRequest`] instance. The [`Connection`]
//! instance is used to drive the connection (see [Managing the connection]).
//! The [`SendRequest`] instance is used to initialize new streams (see [Making
//! requests]).
//!
//! # Making requests
//!
//! Requests are made using the [`SendRequest`] handle provided by the handshake
//! future. Once a request is submitted, an HTTP/2 stream is initialized and
//! the request is sent to the server.
//!
//! A request body and request trailers are sent using [`SendRequest`] and the
//! server's response is returned once the [`ResponseFuture`] future completes.
//! Both the [`SendStream`] and [`ResponseFuture`] instances are returned by
//! [`SendRequest::send_request`] and are tied to the HTTP/2 stream
//! initialized by the sent request.
//!
//! The [`SendRequest::poll_ready`] function returns `Ready` when a new HTTP/2
//! stream can be created, i.e. as long as the current number of active streams
//! is below [`MAX_CONCURRENT_STREAMS`]. If a new stream cannot be created, the
//! caller will be notified once an existing stream closes, freeing capacity for
//! the caller.  The caller should use [`SendRequest::poll_ready`] to check for
//! capacity before sending a request to the server.
//!
//! [`SendRequest`] enforces the [`MAX_CONCURRENT_STREAMS`] setting. The user
//! must not send a request if `poll_ready` does not return `Ready`. Attempting
//! to do so will result in an [`Error`] being returned.
//!
//! # Managing the connection
//!
//! The [`Connection`] instance is used to manage connection state. The caller
//! is required to call [`Connection::poll`] in order to advance state.
//! [`SendRequest::send_request`] and other functions have no effect unless
//! [`Connection::poll`] is called.
//!
//! The [`Connection`] instance should only be dropped once [`Connection::poll`]
//! returns `Ready`. At this point, the underlying socket has been closed and no
//! further work needs to be done.
//!
//! The easiest way to ensure that the [`Connection`] instance gets polled is to
//! submit the [`Connection`] instance to an [executor]. The executor will then
//! manage polling the connection until the connection is complete.
//! Alternatively, the caller can call `poll` manually.
//!
//! # Example
//!
//! ```rust, no_run
//!
//! use h2::client;
//!
//! use http::{Request, Method};
//! use std::error::Error;
//! use tokio::net::TcpStream;
//!
//! #[tokio::main]
//! pub async fn main() -> Result<(), Box<dyn Error>> {
//!     // Establish TCP connection to the server.
//!     let tcp = TcpStream::connect("127.0.0.1:5928").await?;
//!     let (h2, connection) = client::handshake(tcp).await?;
//!     tokio::spawn(async move {
//!         connection.await.unwrap();
//!     });
//!
//!     let mut h2 = h2.ready().await?;
//!     // Prepare the HTTP request to send to the server.
//!     let request = Request::builder()
//!                     .method(Method::GET)
//!                     .uri("https://www.example.com/")
//!                     .body(())
//!                     .unwrap();
//!
//!     // Send the request. The second tuple item allows the caller
//!     // to stream a request body.
//!     let (response, _) = h2.send_request(request, true).unwrap();
//!
//!     let (head, mut body) = response.await?.into_parts();
//!
//!     println!("Received response: {:?}", head);
//!
//!     // The `flow_control` handle allows the caller to manage
//!     // flow control.
//!     //
//!     // Whenever data is received, the caller is responsible for
//!     // releasing capacity back to the server once it has freed
//!     // the data from memory.
//!     let mut flow_control = body.flow_control().clone();
//!
//!     while let Some(chunk) = body.data().await {
//!         let chunk = chunk?;
//!         println!("RX: {:?}", chunk);
//!
//!         // Let the server send more data.
//!         let _ = flow_control.release_capacity(chunk.len());
//!     }
//!
//!     Ok(())
//! }
//! ```
//!
//! [`TcpStream`]: https://docs.rs/tokio-core/0.1/tokio_core/net/struct.TcpStream.html
//! [`handshake`]: fn.handshake.html
//! [executor]: https://docs.rs/futures/0.1/futures/future/trait.Executor.html
//! [`SendRequest`]: struct.SendRequest.html
//! [`SendStream`]: ../struct.SendStream.html
//! [Making requests]: #making-requests
//! [Managing the connection]: #managing-the-connection
//! [`Connection`]: struct.Connection.html
//! [`Connection::poll`]: struct.Connection.html#method.poll
//! [`SendRequest::send_request`]: struct.SendRequest.html#method.send_request
//! [`MAX_CONCURRENT_STREAMS`]: http://httpwg.org/specs/rfc7540.html#SettingValues
//! [`SendRequest`]: struct.SendRequest.html
//! [`ResponseFuture`]: struct.ResponseFuture.html
//! [`SendRequest::poll_ready`]: struct.SendRequest.html#method.poll_ready
//! [HTTP/2 handshake]: http://httpwg.org/specs/rfc7540.html#ConnectionHeader
//! [`Builder`]: struct.Builder.html
//! [`Error`]: ../struct.Error.html

use crate::codec::{Codec, SendError, UserError};
use crate::ext::Protocol;
use crate::frame::{
<<<<<<< HEAD
    Headers, Pseudo, PseudoOrder, PseudoOrders, Reason, Settings, SettingsOrder, StreamDependency,
    StreamId,
=======
    Headers, Pseudo, PseudoOrder, Reason, Settings, SettingsOrder, StreamDependency, StreamId,
>>>>>>> a3b3d712
};
use crate::proto::{self, Error};
use crate::{FlowControl, PingPong, RecvStream, SendStream};

use bytes::{Buf, Bytes};
use http::{uri, HeaderMap, Method, Request, Response, Version};
use std::fmt;
use std::future::Future;
use std::pin::Pin;
use std::task::{Context, Poll};
use std::time::Duration;
use tokio::io::{AsyncRead, AsyncWrite, AsyncWriteExt};
use tracing::Instrument;

/// Initializes new HTTP/2 streams on a connection by sending a request.
///
/// This type does no work itself. Instead, it is a handle to the inner
/// connection state held by [`Connection`]. If the associated connection
/// instance is dropped, all `SendRequest` functions will return [`Error`].
///
/// [`SendRequest`] instances are able to move to and operate on separate tasks
/// / threads than their associated [`Connection`] instance. Internally, there
/// is a buffer used to stage requests before they get written to the
/// connection. There is no guarantee that requests get written to the
/// connection in FIFO order as HTTP/2 prioritization logic can play a role.
///
/// [`SendRequest`] implements [`Clone`], enabling the creation of many
/// instances that are backed by a single connection.
///
/// See [module] level documentation for more details.
///
/// [module]: index.html
/// [`Connection`]: struct.Connection.html
/// [`Clone`]: https://doc.rust-lang.org/std/clone/trait.Clone.html
/// [`Error`]: ../struct.Error.html
pub struct SendRequest<B: Buf> {
    inner: proto::Streams<B, Peer>,
    pending: Option<proto::OpaqueStreamRef>,
}

/// Returns a `SendRequest` instance once it is ready to send at least one
/// request.
#[derive(Debug)]
pub struct ReadySendRequest<B: Buf> {
    inner: Option<SendRequest<B>>,
}

/// Manages all state associated with an HTTP/2 client connection.
///
/// A `Connection` is backed by an I/O resource (usually a TCP socket) and
/// implements the HTTP/2 client logic for that connection. It is responsible
/// for driving the internal state forward, performing the work requested of the
/// associated handles ([`SendRequest`], [`ResponseFuture`], [`SendStream`],
/// [`RecvStream`]).
///
/// `Connection` values are created by calling [`handshake`]. Once a
/// `Connection` value is obtained, the caller must repeatedly call [`poll`]
/// until `Ready` is returned. The easiest way to do this is to submit the
/// `Connection` instance to an [executor].
///
/// [module]: index.html
/// [`handshake`]: fn.handshake.html
/// [`SendRequest`]: struct.SendRequest.html
/// [`ResponseFuture`]: struct.ResponseFuture.html
/// [`SendStream`]: ../struct.SendStream.html
/// [`RecvStream`]: ../struct.RecvStream.html
/// [`poll`]: #method.poll
/// [executor]: https://docs.rs/futures/0.1/futures/future/trait.Executor.html
///
/// # Examples
///
/// ```
/// # use tokio::io::{AsyncRead, AsyncWrite};
/// # use h2::client;
/// # use h2::client::*;
/// #
/// # async fn doc<T>(my_io: T) -> Result<(), h2::Error>
/// # where T: AsyncRead + AsyncWrite + Send + Unpin + 'static,
/// # {
///     let (send_request, connection) = client::handshake(my_io).await?;
///     // Submit the connection handle to an executor.
///     tokio::spawn(async { connection.await.expect("connection failed"); });
///
///     // Now, use `send_request` to initialize HTTP/2 streams.
///     // ...
/// # Ok(())
/// # }
/// #
/// # pub fn main() {}
/// ```
#[must_use = "futures do nothing unless polled"]
pub struct Connection<T, B: Buf = Bytes> {
    inner: proto::Connection<T, Peer, B>,
}

/// A future of an HTTP response.
#[derive(Debug)]
#[must_use = "futures do nothing unless polled"]
pub struct ResponseFuture {
    inner: proto::OpaqueStreamRef,
    push_promise_consumed: bool,
}

/// A future of a pushed HTTP response.
///
/// We have to differentiate between pushed and non pushed because of the spec
/// <https://httpwg.org/specs/rfc7540.html#PUSH_PROMISE>
/// > PUSH_PROMISE frames MUST only be sent on a peer-initiated stream
/// > that is in either the "open" or "half-closed (remote)" state.
#[derive(Debug)]
#[must_use = "futures do nothing unless polled"]
pub struct PushedResponseFuture {
    inner: ResponseFuture,
}

/// A pushed response and corresponding request headers
#[derive(Debug)]
pub struct PushPromise {
    /// The request headers
    request: Request<()>,

    /// The pushed response
    response: PushedResponseFuture,
}

/// A stream of pushed responses and corresponding promised requests
#[derive(Debug)]
#[must_use = "streams do nothing unless polled"]
pub struct PushPromises {
    inner: proto::OpaqueStreamRef,
}

/// Builds client connections with custom configuration values.
///
/// Methods can be chained in order to set the configuration values.
///
/// The client is constructed by calling [`handshake`] and passing the I/O
/// handle that will back the HTTP/2 server.
///
/// New instances of `Builder` are obtained via [`Builder::new`].
///
/// See function level documentation for details on the various client
/// configuration settings.
///
/// [`Builder::new`]: struct.Builder.html#method.new
/// [`handshake`]: struct.Builder.html#method.handshake
///
/// # Examples
///
/// ```
/// # use tokio::io::{AsyncRead, AsyncWrite};
/// # use h2::client::*;
/// # use bytes::Bytes;
/// #
/// # async fn doc<T: AsyncRead + AsyncWrite + Unpin>(my_io: T)
///     -> Result<((SendRequest<Bytes>, Connection<T, Bytes>)), h2::Error>
/// # {
/// // `client_fut` is a future representing the completion of the HTTP/2
/// // handshake.
/// let client_fut = Builder::new()
///     .initial_window_size(1_000_000)
///     .max_concurrent_streams(1000)
///     .handshake(my_io);
/// # client_fut.await
/// # }
/// #
/// # pub fn main() {}
/// ```
#[derive(Clone, Debug)]
pub struct Builder {
    /// Time to keep locally reset streams around before reaping.
    reset_stream_duration: Duration,

    /// Initial maximum number of locally initiated (send) streams.
    /// After receiving a SETTINGS frame from the remote peer,
    /// the connection will overwrite this value with the
    /// MAX_CONCURRENT_STREAMS specified in the frame.
    /// If no value is advertised by the remote peer in the initial SETTINGS
    /// frame, it will be set to usize::MAX.
    initial_max_send_streams: usize,

    /// Initial target window size for new connections.
    initial_target_connection_window_size: Option<u32>,

    /// Maximum amount of bytes to "buffer" for writing per stream.
    max_send_buffer_size: usize,

    /// Maximum number of locally reset streams to keep at a time.
    reset_stream_max: usize,

    /// Maximum number of remotely reset streams to allow in the pending
    /// accept queue.
    pending_accept_reset_stream_max: usize,

    /// Initial `Settings` frame to send as part of the handshake.
    settings: Settings,

    /// The stream ID of the first (lowest) stream. Subsequent streams will use
    /// monotonically increasing stream IDs.
    stream_id: StreamId,

    /// Maximum number of locally reset streams due to protocol error across
    /// the lifetime of the connection.
    ///
    /// When this gets exceeded, we issue GOAWAYs.
    local_max_error_reset_streams: Option<usize>,

    /// The headers frame pseudo order
<<<<<<< HEAD
    headers_pseudo_order: Option<PseudoOrders>,
=======
    headers_pseudo_order: Option<[PseudoOrder; 4]>,
>>>>>>> a3b3d712

    /// The headers frame priority
    headers_priority: Option<StreamDependency>,
}

#[derive(Debug)]
pub(crate) struct Peer;

// ===== impl SendRequest =====

impl<B> SendRequest<B>
where
    B: Buf,
{
    /// Returns `Ready` when the connection can initialize a new HTTP/2
    /// stream.
    ///
    /// This function must return `Ready` before `send_request` is called. When
    /// `Poll::Pending` is returned, the task will be notified once the readiness
    /// state changes.
    ///
    /// See [module] level docs for more details.
    ///
    /// [module]: index.html
    pub fn poll_ready(&mut self, cx: &mut Context) -> Poll<Result<(), crate::Error>> {
        ready!(self.inner.poll_pending_open(cx, self.pending.as_ref()))?;
        self.pending = None;
        Poll::Ready(Ok(()))
    }

    /// Consumes `self`, returning a future that returns `self` back once it is
    /// ready to send a request.
    ///
    /// This function should be called before calling `send_request`.
    ///
    /// This is a functional combinator for [`poll_ready`]. The returned future
    /// will call `SendStream::poll_ready` until `Ready`, then returns `self` to
    /// the caller.
    ///
    /// # Examples
    ///
    /// ```rust
    /// # use h2::client::*;
    /// # use http::*;
    /// # async fn doc(send_request: SendRequest<&'static [u8]>)
    /// # {
    /// // First, wait until the `send_request` handle is ready to send a new
    /// // request
    /// let mut send_request = send_request.ready().await.unwrap();
    /// // Use `send_request` here.
    /// # }
    /// # pub fn main() {}
    /// ```
    ///
    /// See [module] level docs for more details.
    ///
    /// [`poll_ready`]: #method.poll_ready
    /// [module]: index.html
    pub fn ready(self) -> ReadySendRequest<B> {
        ReadySendRequest { inner: Some(self) }
    }

    /// Sends a HTTP/2 request to the server.
    ///
    /// `send_request` initializes a new HTTP/2 stream on the associated
    /// connection, then sends the given request using this new stream. Only the
    /// request head is sent.
    ///
    /// On success, a [`ResponseFuture`] instance and [`SendStream`] instance
    /// are returned. The [`ResponseFuture`] instance is used to get the
    /// server's response and the [`SendStream`] instance is used to send a
    /// request body or trailers to the server over the same HTTP/2 stream.
    ///
    /// To send a request body or trailers, set `end_of_stream` to `false`.
    /// Then, use the returned [`SendStream`] instance to stream request body
    /// chunks or send trailers. If `end_of_stream` is **not** set to `false`
    /// then attempting to call [`SendStream::send_data`] or
    /// [`SendStream::send_trailers`] will result in an error.
    ///
    /// If no request body or trailers are to be sent, set `end_of_stream` to
    /// `true` and drop the returned [`SendStream`] instance.
    ///
    /// # A note on HTTP versions
    ///
    /// The provided `Request` will be encoded differently depending on the
    /// value of its version field. If the version is set to 2.0, then the
    /// request is encoded as per the specification recommends.
    ///
    /// If the version is set to a lower value, then the request is encoded to
    /// preserve the characteristics of HTTP 1.1 and lower. Specifically, host
    /// headers are permitted and the `:authority` pseudo header is not
    /// included.
    ///
    /// The caller should always set the request's version field to 2.0 unless
    /// specifically transmitting an HTTP 1.1 request over 2.0.
    ///
    /// # Examples
    ///
    /// Sending a request with no body
    ///
    /// ```rust
    /// # use h2::client::*;
    /// # use http::*;
    /// # async fn doc(send_request: SendRequest<&'static [u8]>)
    /// # {
    /// // First, wait until the `send_request` handle is ready to send a new
    /// // request
    /// let mut send_request = send_request.ready().await.unwrap();
    /// // Prepare the HTTP request to send to the server.
    /// let request = Request::get("https://www.example.com/")
    ///     .body(())
    ///     .unwrap();
    ///
    /// // Send the request to the server. Since we are not sending a
    /// // body or trailers, we can drop the `SendStream` instance.
    /// let (response, _) = send_request.send_request(request, true).unwrap();
    /// let response = response.await.unwrap();
    /// // Process the response
    /// # }
    /// # pub fn main() {}
    /// ```
    ///
    /// Sending a request with a body and trailers
    ///
    /// ```rust
    /// # use h2::client::*;
    /// # use http::*;
    /// # async fn doc(send_request: SendRequest<&'static [u8]>)
    /// # {
    /// // First, wait until the `send_request` handle is ready to send a new
    /// // request
    /// let mut send_request = send_request.ready().await.unwrap();
    ///
    /// // Prepare the HTTP request to send to the server.
    /// let request = Request::get("https://www.example.com/")
    ///     .body(())
    ///     .unwrap();
    ///
    /// // Send the request to the server. If we are not sending a
    /// // body or trailers, we can drop the `SendStream` instance.
    /// let (response, mut send_stream) = send_request
    ///     .send_request(request, false).unwrap();
    ///
    /// // At this point, one option would be to wait for send capacity.
    /// // Doing so would allow us to not hold data in memory that
    /// // cannot be sent. However, this is not a requirement, so this
    /// // example will skip that step. See `SendStream` documentation
    /// // for more details.
    /// send_stream.send_data(b"hello", false).unwrap();
    /// send_stream.send_data(b"world", false).unwrap();
    ///
    /// // Send the trailers.
    /// let mut trailers = HeaderMap::new();
    /// trailers.insert(
    ///     header::HeaderName::from_bytes(b"my-trailer").unwrap(),
    ///     header::HeaderValue::from_bytes(b"hello").unwrap());
    ///
    /// send_stream.send_trailers(trailers).unwrap();
    ///
    /// let response = response.await.unwrap();
    /// // Process the response
    /// # }
    /// # pub fn main() {}
    /// ```
    ///
    /// [`ResponseFuture`]: struct.ResponseFuture.html
    /// [`SendStream`]: ../struct.SendStream.html
    /// [`SendStream::send_data`]: ../struct.SendStream.html#method.send_data
    /// [`SendStream::send_trailers`]: ../struct.SendStream.html#method.send_trailers
    pub fn send_request(
        &mut self,
        request: Request<()>,
        end_of_stream: bool,
    ) -> Result<(ResponseFuture, SendStream<B>), crate::Error> {
        self.inner
            .send_request(request, end_of_stream, self.pending.as_ref())
            .map_err(Into::into)
            .map(|(stream, is_full)| {
                if stream.is_pending_open() && is_full {
                    // Only prevent sending another request when the request queue
                    // is not full.
                    self.pending = Some(stream.clone_to_opaque());
                }

                let response = ResponseFuture {
                    inner: stream.clone_to_opaque(),
                    push_promise_consumed: false,
                };

                let stream = SendStream::new(stream);

                (response, stream)
            })
    }

    /// Returns whether the [extended CONNECT protocol][1] is enabled or not.
    ///
    /// This setting is configured by the server peer by sending the
    /// [`SETTINGS_ENABLE_CONNECT_PROTOCOL` parameter][2] in a `SETTINGS` frame.
    /// This method returns the currently acknowledged value received from the
    /// remote.
    ///
    /// [1]: https://datatracker.ietf.org/doc/html/rfc8441#section-4
    /// [2]: https://datatracker.ietf.org/doc/html/rfc8441#section-3
    pub fn is_extended_connect_protocol_enabled(&self) -> bool {
        self.inner.is_extended_connect_protocol_enabled()
    }

    /// Returns the current max send streams
    pub fn current_max_send_streams(&self) -> usize {
        self.inner.current_max_send_streams()
    }

    /// Returns the current max recv streams
    pub fn current_max_recv_streams(&self) -> usize {
        self.inner.current_max_recv_streams()
    }
}

impl<B> fmt::Debug for SendRequest<B>
where
    B: Buf,
{
    fn fmt(&self, fmt: &mut fmt::Formatter) -> fmt::Result {
        fmt.debug_struct("SendRequest").finish()
    }
}

impl<B> Clone for SendRequest<B>
where
    B: Buf,
{
    fn clone(&self) -> Self {
        SendRequest {
            inner: self.inner.clone(),
            pending: None,
        }
    }
}

#[cfg(feature = "unstable")]
impl<B> SendRequest<B>
where
    B: Buf,
{
    /// Returns the number of active streams.
    ///
    /// An active stream is a stream that has not yet transitioned to a closed
    /// state.
    pub fn num_active_streams(&self) -> usize {
        self.inner.num_active_streams()
    }

    /// Returns the number of streams that are held in memory.
    ///
    /// A wired stream is a stream that is either active or is closed but must
    /// stay in memory for some reason. For example, there are still outstanding
    /// userspace handles pointing to the slot.
    pub fn num_wired_streams(&self) -> usize {
        self.inner.num_wired_streams()
    }
}

// ===== impl ReadySendRequest =====

impl<B> Future for ReadySendRequest<B>
where
    B: Buf,
{
    type Output = Result<SendRequest<B>, crate::Error>;

    fn poll(mut self: Pin<&mut Self>, cx: &mut Context<'_>) -> Poll<Self::Output> {
        match &mut self.inner {
            Some(send_request) => {
                ready!(send_request.poll_ready(cx))?;
            }
            None => panic!("called `poll` after future completed"),
        }

        Poll::Ready(Ok(self.inner.take().unwrap()))
    }
}

// ===== impl Builder =====

impl Builder {
    /// Returns a new client builder instance initialized with default
    /// configuration values.
    ///
    /// Configuration methods can be chained on the return value.
    ///
    /// # Examples
    ///
    /// ```
    /// # use tokio::io::{AsyncRead, AsyncWrite};
    /// # use h2::client::*;
    /// # use bytes::Bytes;
    /// #
    /// # async fn doc<T: AsyncRead + AsyncWrite + Unpin>(my_io: T)
    /// # -> Result<((SendRequest<Bytes>, Connection<T, Bytes>)), h2::Error>
    /// # {
    /// // `client_fut` is a future representing the completion of the HTTP/2
    /// // handshake.
    /// let client_fut = Builder::new()
    ///     .initial_window_size(1_000_000)
    ///     .max_concurrent_streams(1000)
    ///     .handshake(my_io);
    /// # client_fut.await
    /// # }
    /// #
    /// # pub fn main() {}
    /// ```
    pub fn new() -> Builder {
        Builder {
            max_send_buffer_size: proto::DEFAULT_MAX_SEND_BUFFER_SIZE,
            reset_stream_duration: Duration::from_secs(proto::DEFAULT_RESET_STREAM_SECS),
            reset_stream_max: proto::DEFAULT_RESET_STREAM_MAX,
            pending_accept_reset_stream_max: proto::DEFAULT_REMOTE_RESET_STREAM_MAX,
            initial_target_connection_window_size: None,
            initial_max_send_streams: usize::MAX,
            settings: Default::default(),
            stream_id: 1.into(),
            local_max_error_reset_streams: Some(proto::DEFAULT_LOCAL_RESET_COUNT_MAX),
            headers_pseudo_order: None,
            headers_priority: None,
        }
    }

    /// Set http2 header pseudo order
<<<<<<< HEAD
    pub fn headers_psuedo(&mut self, order: [PseudoOrder; 4]) -> &mut Self {
        self.headers_pseudo_order = Some(order.into());
=======
    pub fn headers_psuedo(&mut self, headers_psuedo: Option<[PseudoOrder; 4]>) -> &mut Self {
        self.headers_pseudo_order = headers_psuedo;
>>>>>>> a3b3d712
        self
    }

    /// Set http2 header priority
<<<<<<< HEAD
    pub fn headers_priority(&mut self, headers_priority: StreamDependency) -> &mut Self {
        self.headers_priority = Some(headers_priority);
=======
    pub fn headers_priority(&mut self, headers_priority: Option<StreamDependency>) -> &mut Self {
        self.headers_priority = headers_priority;
>>>>>>> a3b3d712
        self
    }

    /// Settings frame order
<<<<<<< HEAD
    pub fn settings_order(&mut self, order: [SettingsOrder; 8]) -> &mut Self {
        self.settings.set_settings_order(Some(order));
=======
    pub fn settings_order(&mut self, order: Option<[SettingsOrder; 2]>) -> &mut Self {
        self.settings.set_settings_order(order);
>>>>>>> a3b3d712
        self
    }

    /// Indicates the initial window size (in octets) for stream-level
    /// flow control for received data.
    ///
    /// The initial window of a stream is used as part of flow control. For more
    /// details, see [`FlowControl`].
    ///
    /// The default value is 65,535.
    ///
    /// [`FlowControl`]: ../struct.FlowControl.html
    ///
    /// # Examples
    ///
    /// ```
    /// # use tokio::io::{AsyncRead, AsyncWrite};
    /// # use h2::client::*;
    /// # use bytes::Bytes;
    /// #
    /// # async fn doc<T: AsyncRead + AsyncWrite + Unpin>(my_io: T)
    /// # -> Result<((SendRequest<Bytes>, Connection<T, Bytes>)), h2::Error>
    /// # {
    /// // `client_fut` is a future representing the completion of the HTTP/2
    /// // handshake.
    /// let client_fut = Builder::new()
    ///     .initial_window_size(1_000_000)
    ///     .handshake(my_io);
    /// # client_fut.await
    /// # }
    /// #
    /// # pub fn main() {}
    /// ```
    pub fn initial_window_size(&mut self, size: u32) -> &mut Self {
        self.settings.set_initial_window_size(Some(size));
        self
    }

    /// Indicates the initial window size (in octets) for connection-level flow control
    /// for received data.
    ///
    /// The initial window of a connection is used as part of flow control. For more details,
    /// see [`FlowControl`].
    ///
    /// The default value is 65,535.
    ///
    /// [`FlowControl`]: ../struct.FlowControl.html
    ///
    /// # Examples
    ///
    /// ```
    /// # use tokio::io::{AsyncRead, AsyncWrite};
    /// # use h2::client::*;
    /// # use bytes::Bytes;
    /// #
    /// # async fn doc<T: AsyncRead + AsyncWrite + Unpin>(my_io: T)
    /// # -> Result<((SendRequest<Bytes>, Connection<T, Bytes>)), h2::Error>
    /// # {
    /// // `client_fut` is a future representing the completion of the HTTP/2
    /// // handshake.
    /// let client_fut = Builder::new()
    ///     .initial_connection_window_size(1_000_000)
    ///     .handshake(my_io);
    /// # client_fut.await
    /// # }
    /// #
    /// # pub fn main() {}
    /// ```
    pub fn initial_connection_window_size(&mut self, size: u32) -> &mut Self {
        self.initial_target_connection_window_size = Some(size);
        self
    }

    /// Indicates the size (in octets) of the largest HTTP/2 frame payload that the
    /// configured client is able to accept.
    ///
    /// The sender may send data frames that are **smaller** than this value,
    /// but any data larger than `max` will be broken up into multiple `DATA`
    /// frames.
    ///
    /// The value **must** be between 16,384 and 16,777,215. The default value is 16,384.
    ///
    /// # Examples
    ///
    /// ```
    /// # use tokio::io::{AsyncRead, AsyncWrite};
    /// # use h2::client::*;
    /// # use bytes::Bytes;
    /// #
    /// # async fn doc<T: AsyncRead + AsyncWrite + Unpin>(my_io: T)
    /// # -> Result<((SendRequest<Bytes>, Connection<T, Bytes>)), h2::Error>
    /// # {
    /// // `client_fut` is a future representing the completion of the HTTP/2
    /// // handshake.
    /// let client_fut = Builder::new()
    ///     .max_frame_size(1_000_000)
    ///     .handshake(my_io);
    /// # client_fut.await
    /// # }
    /// #
    /// # pub fn main() {}
    /// ```
    ///
    /// # Panics
    ///
    /// This function panics if `max` is not within the legal range specified
    /// above.
    pub fn max_frame_size(&mut self, max: u32) -> &mut Self {
        self.settings.set_max_frame_size(Some(max));
        self
    }

    /// Sets the max size of received header frames.
    ///
    /// This advisory setting informs a peer of the maximum size of header list
    /// that the sender is prepared to accept, in octets. The value is based on
    /// the uncompressed size of header fields, including the length of the name
    /// and value in octets plus an overhead of 32 octets for each header field.
    ///
    /// This setting is also used to limit the maximum amount of data that is
    /// buffered to decode HEADERS frames.
    ///
    /// # Examples
    ///
    /// ```
    /// # use tokio::io::{AsyncRead, AsyncWrite};
    /// # use h2::client::*;
    /// # use bytes::Bytes;
    /// #
    /// # async fn doc<T: AsyncRead + AsyncWrite + Unpin>(my_io: T)
    /// # -> Result<((SendRequest<Bytes>, Connection<T, Bytes>)), h2::Error>
    /// # {
    /// // `client_fut` is a future representing the completion of the HTTP/2
    /// // handshake.
    /// let client_fut = Builder::new()
    ///     .max_header_list_size(16 * 1024)
    ///     .handshake(my_io);
    /// # client_fut.await
    /// # }
    /// #
    /// # pub fn main() {}
    /// ```
    pub fn max_header_list_size(&mut self, max: u32) -> &mut Self {
        self.settings.set_max_header_list_size(Some(max));
        self
    }

    /// Sets the maximum number of concurrent streams.
    ///
    /// The maximum concurrent streams setting only controls the maximum number
    /// of streams that can be initiated by the remote peer. In other words,
    /// when this setting is set to 100, this does not limit the number of
    /// concurrent streams that can be created by the caller.
    ///
    /// It is recommended that this value be no smaller than 100, so as to not
    /// unnecessarily limit parallelism. However, any value is legal, including
    /// 0. If `max` is set to 0, then the remote will not be permitted to
    /// initiate streams.
    ///
    /// Note that streams in the reserved state, i.e., push promises that have
    /// been reserved but the stream has not started, do not count against this
    /// setting.
    ///
    /// Also note that if the remote *does* exceed the value set here, it is not
    /// a protocol level error. Instead, the `h2` library will immediately reset
    /// the stream.
    ///
    /// See [Section 5.1.2] in the HTTP/2 spec for more details.
    ///
    /// [Section 5.1.2]: https://http2.github.io/http2-spec/#rfc.section.5.1.2
    ///
    /// # Examples
    ///
    /// ```
    /// # use tokio::io::{AsyncRead, AsyncWrite};
    /// # use h2::client::*;
    /// # use bytes::Bytes;
    /// #
    /// # async fn doc<T: AsyncRead + AsyncWrite + Unpin>(my_io: T)
    /// # -> Result<((SendRequest<Bytes>, Connection<T, Bytes>)), h2::Error>
    /// # {
    /// // `client_fut` is a future representing the completion of the HTTP/2
    /// // handshake.
    /// let client_fut = Builder::new()
    ///     .max_concurrent_streams(1000)
    ///     .handshake(my_io);
    /// # client_fut.await
    /// # }
    /// #
    /// # pub fn main() {}
    /// ```
    pub fn max_concurrent_streams(&mut self, max: u32) -> &mut Self {
        self.settings.set_max_concurrent_streams(Some(max));
        self
    }

    /// Sets the initial maximum of locally initiated (send) streams.
    ///
    /// The initial settings will be overwritten by the remote peer when
    /// the SETTINGS frame is received. The new value will be set to the
    /// `max_concurrent_streams()` from the frame. If no value is advertised in
    /// the initial SETTINGS frame from the remote peer as part of
    /// [HTTP/2 Connection Preface], `usize::MAX` will be set.
    ///
    /// This setting prevents the caller from exceeding this number of
    /// streams that are counted towards the concurrency limit.
    ///
    /// Sending streams past the limit returned by the peer will be treated
    /// as a stream error of type PROTOCOL_ERROR or REFUSED_STREAM.
    ///
    /// See [Section 5.1.2] in the HTTP/2 spec for more details.
    ///
    /// The default value is `usize::MAX`.
    ///
    /// [HTTP/2 Connection Preface]: https://httpwg.org/specs/rfc9113.html#preface
    /// [Section 5.1.2]: https://httpwg.org/specs/rfc9113.html#rfc.section.5.1.2
    ///
    /// # Examples
    ///
    /// ```
    /// # use tokio::io::{AsyncRead, AsyncWrite};
    /// # use h2::client::*;
    /// # use bytes::Bytes;
    /// #
    /// # async fn doc<T: AsyncRead + AsyncWrite + Unpin>(my_io: T)
    /// # -> Result<((SendRequest<Bytes>, Connection<T, Bytes>)), h2::Error>
    /// # {
    /// // `client_fut` is a future representing the completion of the HTTP/2
    /// // handshake.
    /// let client_fut = Builder::new()
    ///     .initial_max_send_streams(1000)
    ///     .handshake(my_io);
    /// # client_fut.await
    /// # }
    /// #
    /// # pub fn main() {}
    /// ```
    pub fn initial_max_send_streams(&mut self, initial: usize) -> &mut Self {
        self.initial_max_send_streams = initial;
        self
    }

    /// Sets the maximum number of concurrent locally reset streams.
    ///
    /// When a stream is explicitly reset, the HTTP/2 specification requires
    /// that any further frames received for that stream must be ignored for
    /// "some time".
    ///
    /// In order to satisfy the specification, internal state must be maintained
    /// to implement the behavior. This state grows linearly with the number of
    /// streams that are locally reset.
    ///
    /// The `max_concurrent_reset_streams` setting configures sets an upper
    /// bound on the amount of state that is maintained. When this max value is
    /// reached, the oldest reset stream is purged from memory.
    ///
    /// Once the stream has been fully purged from memory, any additional frames
    /// received for that stream will result in a connection level protocol
    /// error, forcing the connection to terminate.
    ///
    /// The default value is 10.
    ///
    /// # Examples
    ///
    /// ```
    /// # use tokio::io::{AsyncRead, AsyncWrite};
    /// # use h2::client::*;
    /// # use bytes::Bytes;
    /// #
    /// # async fn doc<T: AsyncRead + AsyncWrite + Unpin>(my_io: T)
    /// # -> Result<((SendRequest<Bytes>, Connection<T, Bytes>)), h2::Error>
    /// # {
    /// // `client_fut` is a future representing the completion of the HTTP/2
    /// // handshake.
    /// let client_fut = Builder::new()
    ///     .max_concurrent_reset_streams(1000)
    ///     .handshake(my_io);
    /// # client_fut.await
    /// # }
    /// #
    /// # pub fn main() {}
    /// ```
    pub fn max_concurrent_reset_streams(&mut self, max: usize) -> &mut Self {
        self.reset_stream_max = max;
        self
    }

    /// Sets the duration to remember locally reset streams.
    ///
    /// When a stream is explicitly reset, the HTTP/2 specification requires
    /// that any further frames received for that stream must be ignored for
    /// "some time".
    ///
    /// In order to satisfy the specification, internal state must be maintained
    /// to implement the behavior. This state grows linearly with the number of
    /// streams that are locally reset.
    ///
    /// The `reset_stream_duration` setting configures the max amount of time
    /// this state will be maintained in memory. Once the duration elapses, the
    /// stream state is purged from memory.
    ///
    /// Once the stream has been fully purged from memory, any additional frames
    /// received for that stream will result in a connection level protocol
    /// error, forcing the connection to terminate.
    ///
    /// The default value is 30 seconds.
    ///
    /// # Examples
    ///
    /// ```
    /// # use tokio::io::{AsyncRead, AsyncWrite};
    /// # use h2::client::*;
    /// # use std::time::Duration;
    /// # use bytes::Bytes;
    /// #
    /// # async fn doc<T: AsyncRead + AsyncWrite + Unpin>(my_io: T)
    /// # -> Result<((SendRequest<Bytes>, Connection<T, Bytes>)), h2::Error>
    /// # {
    /// // `client_fut` is a future representing the completion of the HTTP/2
    /// // handshake.
    /// let client_fut = Builder::new()
    ///     .reset_stream_duration(Duration::from_secs(10))
    ///     .handshake(my_io);
    /// # client_fut.await
    /// # }
    /// #
    /// # pub fn main() {}
    /// ```
    pub fn reset_stream_duration(&mut self, dur: Duration) -> &mut Self {
        self.reset_stream_duration = dur;
        self
    }

    /// Sets the maximum number of local resets due to protocol errors made by the remote end.
    ///
    /// Invalid frames and many other protocol errors will lead to resets being generated for those streams.
    /// Too many of these often indicate a malicious client, and there are attacks which can abuse this to DOS servers.
    /// This limit protects against these DOS attacks by limiting the amount of resets we can be forced to generate.
    ///
    /// When the number of local resets exceeds this threshold, the client will close the connection.
    ///
    /// If you really want to disable this, supply [`Option::None`] here.
    /// Disabling this is not recommended and may expose you to DOS attacks.
    ///
    /// The default value is currently 1024, but could change.
    pub fn max_local_error_reset_streams(&mut self, max: Option<usize>) -> &mut Self {
        self.local_max_error_reset_streams = max;
        self
    }

    /// Sets the maximum number of pending-accept remotely-reset streams.
    ///
    /// Streams that have been received by the peer, but not accepted by the
    /// user, can also receive a RST_STREAM. This is a legitimate pattern: one
    /// could send a request and then shortly after, realize it is not needed,
    /// sending a CANCEL.
    ///
    /// However, since those streams are now "closed", they don't count towards
    /// the max concurrent streams. So, they will sit in the accept queue,
    /// using memory.
    ///
    /// When the number of remotely-reset streams sitting in the pending-accept
    /// queue reaches this maximum value, a connection error with the code of
    /// `ENHANCE_YOUR_CALM` will be sent to the peer, and returned by the
    /// `Future`.
    ///
    /// The default value is currently 20, but could change.
    ///
    /// # Examples
    ///
    /// ```
    /// # use tokio::io::{AsyncRead, AsyncWrite};
    /// # use h2::client::*;
    /// # use bytes::Bytes;
    /// #
    /// # async fn doc<T: AsyncRead + AsyncWrite + Unpin>(my_io: T)
    /// # -> Result<((SendRequest<Bytes>, Connection<T, Bytes>)), h2::Error>
    /// # {
    /// // `client_fut` is a future representing the completion of the HTTP/2
    /// // handshake.
    /// let client_fut = Builder::new()
    ///     .max_pending_accept_reset_streams(100)
    ///     .handshake(my_io);
    /// # client_fut.await
    /// # }
    /// #
    /// # pub fn main() {}
    /// ```
    pub fn max_pending_accept_reset_streams(&mut self, max: usize) -> &mut Self {
        self.pending_accept_reset_stream_max = max;
        self
    }

    /// Sets the maximum send buffer size per stream.
    ///
    /// Once a stream has buffered up to (or over) the maximum, the stream's
    /// flow control will not "poll" additional capacity. Once bytes for the
    /// stream have been written to the connection, the send buffer capacity
    /// will be freed up again.
    ///
    /// The default is currently ~400KB, but may change.
    ///
    /// # Panics
    ///
    /// This function panics if `max` is larger than `u32::MAX`.
    pub fn max_send_buffer_size(&mut self, max: usize) -> &mut Self {
        assert!(max <= u32::MAX as usize);
        self.max_send_buffer_size = max;
        self
    }

    /// Enables or disables server push promises.
    ///
    /// This value is included in the initial SETTINGS handshake.
    /// Setting this value to value to
    /// false in the initial SETTINGS handshake guarantees that the remote server
    /// will never send a push promise.
    ///
    /// This setting can be changed during the life of a single HTTP/2
    /// connection by sending another settings frame updating the value.
    ///
    /// Default value: `true`.
    ///
    /// # Examples
    ///
    /// ```
    /// # use tokio::io::{AsyncRead, AsyncWrite};
    /// # use h2::client::*;
    /// # use std::time::Duration;
    /// # use bytes::Bytes;
    /// #
    /// # async fn doc<T: AsyncRead + AsyncWrite + Unpin>(my_io: T)
    /// # -> Result<((SendRequest<Bytes>, Connection<T, Bytes>)), h2::Error>
    /// # {
    /// // `client_fut` is a future representing the completion of the HTTP/2
    /// // handshake.
    /// let client_fut = Builder::new()
    ///     .enable_push(false)
    ///     .handshake(my_io);
    /// # client_fut.await
    /// # }
    /// #
    /// # pub fn main() {}
    /// ```
    pub fn enable_push(&mut self, enabled: bool) -> &mut Self {
        self.settings.set_enable_push(enabled);
        self
    }

    /// Sets the header table size.
    ///
    /// This setting informs the peer of the maximum size of the header compression
    /// table used to encode header blocks, in octets. The encoder may select any value
    /// equal to or less than the header table size specified by the sender.
    ///
    /// The default value is 4,096.
    ///
    /// # Examples
    ///
    /// ```
    /// # use tokio::io::{AsyncRead, AsyncWrite};
    /// # use h2::client::*;
    /// # use bytes::Bytes;
    /// #
    /// # async fn doc<T: AsyncRead + AsyncWrite + Unpin>(my_io: T)
    /// # -> Result<((SendRequest<Bytes>, Connection<T, Bytes>)), h2::Error>
    /// # {
    /// // `client_fut` is a future representing the completion of the HTTP/2
    /// // handshake.
    /// let client_fut = Builder::new()
    ///     .header_table_size(1_000_000)
    ///     .handshake(my_io);
    /// # client_fut.await
    /// # }
    /// #
    /// # pub fn main() {}
    /// ```
    pub fn header_table_size(&mut self, size: u32) -> &mut Self {
        self.settings.set_header_table_size(Some(size));
        self
    }

    /// unknown_setting8
    pub fn unknown_setting8(&mut self, enabled: bool) -> &mut Self {
        self.settings.set_unknown_setting_8(enabled);
        self
    }

    /// unknown_setting8
    pub fn unknown_setting9(&mut self, enabled: bool) -> &mut Self {
        self.settings.set_unknown_setting_9(enabled);
        self
    }

    /// Sets the first stream ID to something other than 1.
    #[cfg(feature = "unstable")]
    pub fn initial_stream_id(&mut self, stream_id: u32) -> &mut Self {
        self.stream_id = stream_id.into();
        assert!(
            self.stream_id.is_client_initiated(),
            "stream id must be odd"
        );
        self
    }

    /// Creates a new configured HTTP/2 client backed by `io`.
    ///
    /// It is expected that `io` already be in an appropriate state to commence
    /// the [HTTP/2 handshake]. The handshake is completed once both the connection
    /// preface and the initial settings frame is sent by the client.
    ///
    /// The handshake future does not wait for the initial settings frame from the
    /// server.
    ///
    /// Returns a future which resolves to the [`Connection`] / [`SendRequest`]
    /// tuple once the HTTP/2 handshake has been completed.
    ///
    /// This function also allows the caller to configure the send payload data
    /// type. See [Outbound data type] for more details.
    ///
    /// [HTTP/2 handshake]: http://httpwg.org/specs/rfc7540.html#ConnectionHeader
    /// [`Connection`]: struct.Connection.html
    /// [`SendRequest`]: struct.SendRequest.html
    /// [Outbound data type]: ../index.html#outbound-data-type.
    ///
    /// # Examples
    ///
    /// Basic usage:
    ///
    /// ```
    /// # use tokio::io::{AsyncRead, AsyncWrite};
    /// # use h2::client::*;
    /// # use bytes::Bytes;
    /// #
    /// # async fn doc<T: AsyncRead + AsyncWrite + Unpin>(my_io: T)
    ///     -> Result<((SendRequest<Bytes>, Connection<T, Bytes>)), h2::Error>
    /// # {
    /// // `client_fut` is a future representing the completion of the HTTP/2
    /// // handshake.
    /// let client_fut = Builder::new()
    ///     .handshake(my_io);
    /// # client_fut.await
    /// # }
    /// #
    /// # pub fn main() {}
    /// ```
    ///
    /// Configures the send-payload data type. In this case, the outbound data
    /// type will be `&'static [u8]`.
    ///
    /// ```
    /// # use tokio::io::{AsyncRead, AsyncWrite};
    /// # use h2::client::*;
    /// #
    /// # async fn doc<T: AsyncRead + AsyncWrite + Unpin>(my_io: T)
    /// # -> Result<((SendRequest<&'static [u8]>, Connection<T, &'static [u8]>)), h2::Error>
    /// # {
    /// // `client_fut` is a future representing the completion of the HTTP/2
    /// // handshake.
    /// let client_fut = Builder::new()
    ///     .handshake::<_, &'static [u8]>(my_io);
    /// # client_fut.await
    /// # }
    /// #
    /// # pub fn main() {}
    /// ```
    pub fn handshake<T, B>(
        &self,
        io: T,
    ) -> impl Future<Output = Result<(SendRequest<B>, Connection<T, B>), crate::Error>>
    where
        T: AsyncRead + AsyncWrite + Unpin,
        B: Buf,
    {
        Connection::handshake2(io, self.clone())
    }
}

impl Default for Builder {
    fn default() -> Builder {
        Builder::new()
    }
}

/// Creates a new configured HTTP/2 client with default configuration
/// values backed by `io`.
///
/// It is expected that `io` already be in an appropriate state to commence
/// the [HTTP/2 handshake]. See [Handshake] for more details.
///
/// Returns a future which resolves to the [`Connection`] / [`SendRequest`]
/// tuple once the HTTP/2 handshake has been completed. The returned
/// [`Connection`] instance will be using default configuration values. Use
/// [`Builder`] to customize the configuration values used by a [`Connection`]
/// instance.
///
/// [HTTP/2 handshake]: http://httpwg.org/specs/rfc7540.html#ConnectionHeader
/// [Handshake]: ../index.html#handshake
/// [`Connection`]: struct.Connection.html
/// [`SendRequest`]: struct.SendRequest.html
///
/// # Examples
///
/// ```
/// # use tokio::io::{AsyncRead, AsyncWrite};
/// # use h2::client;
/// # use h2::client::*;
/// #
/// # async fn doc<T: AsyncRead + AsyncWrite + Unpin>(my_io: T) -> Result<(), h2::Error>
/// # {
/// let (send_request, connection) = client::handshake(my_io).await?;
/// // The HTTP/2 handshake has completed, now start polling
/// // `connection` and use `send_request` to send requests to the
/// // server.
/// # Ok(())
/// # }
/// #
/// # pub fn main() {}
/// ```
pub async fn handshake<T>(io: T) -> Result<(SendRequest<Bytes>, Connection<T, Bytes>), crate::Error>
where
    T: AsyncRead + AsyncWrite + Unpin,
{
    let builder = Builder::new();
    builder
        .handshake(io)
        .instrument(tracing::trace_span!("client_handshake"))
        .await
}

// ===== impl Connection =====

async fn bind_connection<T>(io: &mut T) -> Result<(), crate::Error>
where
    T: AsyncRead + AsyncWrite + Unpin,
{
    tracing::debug!("binding client connection");

    let msg: &'static [u8] = b"PRI * HTTP/2.0\r\n\r\nSM\r\n\r\n";
    io.write_all(msg).await.map_err(crate::Error::from_io)?;

    tracing::debug!("client connection bound");

    Ok(())
}

impl<T, B> Connection<T, B>
where
    T: AsyncRead + AsyncWrite + Unpin,
    B: Buf,
{
    async fn handshake2(
        mut io: T,
        builder: Builder,
    ) -> Result<(SendRequest<B>, Connection<T, B>), crate::Error> {
        bind_connection(&mut io).await?;

        // Create the codec
        let mut codec = Codec::new(io);

        if let Some(max) = builder.settings.max_frame_size() {
            codec.set_max_recv_frame_size(max as usize);
        }

        if let Some(max) = builder.settings.max_header_list_size() {
            codec.set_max_recv_header_list_size(max as usize);
        }

        // Send initial settings frame
        codec
            .buffer((builder.settings.clone()).into())
            .expect("invalid SETTINGS frame");

        let inner = proto::Connection::new(
            codec,
            proto::Config {
                next_stream_id: builder.stream_id,
                initial_max_send_streams: builder.initial_max_send_streams,
                max_send_buffer_size: builder.max_send_buffer_size,
                reset_stream_duration: builder.reset_stream_duration,
                reset_stream_max: builder.reset_stream_max,
                remote_reset_stream_max: builder.pending_accept_reset_stream_max,
                local_error_reset_streams_max: builder.local_max_error_reset_streams,
                settings: builder.settings.clone(),
                headers_pseudo_order: builder.headers_pseudo_order,
                headers_priority: builder.headers_priority,
            },
        );
        let send_request = SendRequest {
            inner: inner.streams().clone(),
            pending: None,
        };

        let mut connection = Connection { inner };
        if let Some(sz) = builder.initial_target_connection_window_size {
            connection.set_target_window_size(sz);
        }

        Ok((send_request, connection))
    }

    /// Sets the target window size for the whole connection.
    ///
    /// If `size` is greater than the current value, then a `WINDOW_UPDATE`
    /// frame will be immediately sent to the remote, increasing the connection
    /// level window by `size - current_value`.
    ///
    /// If `size` is less than the current value, nothing will happen
    /// immediately. However, as window capacity is released by
    /// [`FlowControl`] instances, no `WINDOW_UPDATE` frames will be sent
    /// out until the number of "in flight" bytes drops below `size`.
    ///
    /// The default value is 65,535.
    ///
    /// See [`FlowControl`] documentation for more details.
    ///
    /// [`FlowControl`]: ../struct.FlowControl.html
    /// [library level]: ../index.html#flow-control
    pub fn set_target_window_size(&mut self, size: u32) {
        assert!(size <= proto::MAX_WINDOW_SIZE);
        self.inner.set_target_window_size(size);
    }

    /// Set a new `INITIAL_WINDOW_SIZE` setting (in octets) for stream-level
    /// flow control for received data.
    ///
    /// The `SETTINGS` will be sent to the remote, and only applied once the
    /// remote acknowledges the change.
    ///
    /// This can be used to increase or decrease the window size for existing
    /// streams.
    ///
    /// # Errors
    ///
    /// Returns an error if a previous call is still pending acknowledgement
    /// from the remote endpoint.
    pub fn set_initial_window_size(&mut self, size: u32) -> Result<(), crate::Error> {
        assert!(size <= proto::MAX_WINDOW_SIZE);
        self.inner.set_initial_window_size(size)?;
        Ok(())
    }

    /// Takes a `PingPong` instance from the connection.
    ///
    /// # Note
    ///
    /// This may only be called once. Calling multiple times will return `None`.
    pub fn ping_pong(&mut self) -> Option<PingPong> {
        self.inner.take_user_pings().map(PingPong::new)
    }

    /// Returns the maximum number of concurrent streams that may be initiated
    /// by this client.
    ///
    /// This limit is configured by the server peer by sending the
    /// [`SETTINGS_MAX_CONCURRENT_STREAMS` parameter][1] in a `SETTINGS` frame.
    /// This method returns the currently acknowledged value received from the
    /// remote.
    ///
    /// [1]: https://tools.ietf.org/html/rfc7540#section-5.1.2
    pub fn max_concurrent_send_streams(&self) -> usize {
        self.inner.max_send_streams()
    }
    /// Returns the maximum number of concurrent streams that may be initiated
    /// by the server on this connection.
    ///
    /// This returns the value of the [`SETTINGS_MAX_CONCURRENT_STREAMS`
    /// parameter][1] sent in a `SETTINGS` frame that has been
    /// acknowledged by the remote peer. The value to be sent is configured by
    /// the [`Builder::max_concurrent_streams`][2] method before handshaking
    /// with the remote peer.
    ///
    /// [1]: https://tools.ietf.org/html/rfc7540#section-5.1.2
    /// [2]: ../struct.Builder.html#method.max_concurrent_streams
    pub fn max_concurrent_recv_streams(&self) -> usize {
        self.inner.max_recv_streams()
    }
}

impl<T, B> Future for Connection<T, B>
where
    T: AsyncRead + AsyncWrite + Unpin,
    B: Buf,
{
    type Output = Result<(), crate::Error>;

    fn poll(mut self: Pin<&mut Self>, cx: &mut Context<'_>) -> Poll<Self::Output> {
        self.inner.maybe_close_connection_if_no_streams();
        let result = self.inner.poll(cx).map_err(Into::into);
        if result.is_pending() && !self.inner.has_streams_or_other_references() {
            tracing::trace!("last stream closed during poll, wake again");
            cx.waker().wake_by_ref();
        }
        result
    }
}

impl<T, B> fmt::Debug for Connection<T, B>
where
    T: AsyncRead + AsyncWrite,
    T: fmt::Debug,
    B: fmt::Debug + Buf,
{
    fn fmt(&self, fmt: &mut fmt::Formatter) -> fmt::Result {
        fmt::Debug::fmt(&self.inner, fmt)
    }
}

// ===== impl ResponseFuture =====

impl Future for ResponseFuture {
    type Output = Result<Response<RecvStream>, crate::Error>;

    fn poll(mut self: Pin<&mut Self>, cx: &mut Context<'_>) -> Poll<Self::Output> {
        let (parts, _) = ready!(self.inner.poll_response(cx))?.into_parts();
        let body = RecvStream::new(FlowControl::new(self.inner.clone()));

        Poll::Ready(Ok(Response::from_parts(parts, body)))
    }
}

impl ResponseFuture {
    /// Returns the stream ID of the response stream.
    ///
    /// # Panics
    ///
    /// If the lock on the stream store has been poisoned.
    pub fn stream_id(&self) -> crate::StreamId {
        crate::StreamId::from_internal(self.inner.stream_id())
    }
    /// Returns a stream of PushPromises
    ///
    /// # Panics
    ///
    /// If this method has been called before
    /// or the stream was itself was pushed
    pub fn push_promises(&mut self) -> PushPromises {
        if self.push_promise_consumed {
            panic!("Reference to push promises stream taken!");
        }
        self.push_promise_consumed = true;
        PushPromises {
            inner: self.inner.clone(),
        }
    }
}

// ===== impl PushPromises =====

impl PushPromises {
    /// Get the next `PushPromise`.
    pub async fn push_promise(&mut self) -> Option<Result<PushPromise, crate::Error>> {
        crate::poll_fn(move |cx| self.poll_push_promise(cx)).await
    }

    #[doc(hidden)]
    pub fn poll_push_promise(
        &mut self,
        cx: &mut Context<'_>,
    ) -> Poll<Option<Result<PushPromise, crate::Error>>> {
        match self.inner.poll_pushed(cx) {
            Poll::Ready(Some(Ok((request, response)))) => {
                let response = PushedResponseFuture {
                    inner: ResponseFuture {
                        inner: response,
                        push_promise_consumed: false,
                    },
                };
                Poll::Ready(Some(Ok(PushPromise { request, response })))
            }
            Poll::Ready(Some(Err(e))) => Poll::Ready(Some(Err(e.into()))),
            Poll::Ready(None) => Poll::Ready(None),
            Poll::Pending => Poll::Pending,
        }
    }
}

#[cfg(feature = "stream")]
impl futures_core::Stream for PushPromises {
    type Item = Result<PushPromise, crate::Error>;

    fn poll_next(mut self: Pin<&mut Self>, cx: &mut Context<'_>) -> Poll<Option<Self::Item>> {
        self.poll_push_promise(cx)
    }
}

// ===== impl PushPromise =====

impl PushPromise {
    /// Returns a reference to the push promise's request headers.
    pub fn request(&self) -> &Request<()> {
        &self.request
    }

    /// Returns a mutable reference to the push promise's request headers.
    pub fn request_mut(&mut self) -> &mut Request<()> {
        &mut self.request
    }

    /// Consumes `self`, returning the push promise's request headers and
    /// response future.
    pub fn into_parts(self) -> (Request<()>, PushedResponseFuture) {
        (self.request, self.response)
    }
}

// ===== impl PushedResponseFuture =====

impl Future for PushedResponseFuture {
    type Output = Result<Response<RecvStream>, crate::Error>;

    fn poll(mut self: Pin<&mut Self>, cx: &mut Context<'_>) -> Poll<Self::Output> {
        Pin::new(&mut self.inner).poll(cx)
    }
}

impl PushedResponseFuture {
    /// Returns the stream ID of the response stream.
    ///
    /// # Panics
    ///
    /// If the lock on the stream store has been poisoned.
    pub fn stream_id(&self) -> crate::StreamId {
        self.inner.stream_id()
    }
}

// ===== impl Peer =====

impl Peer {
    pub fn convert_send_message(
        id: StreamId,
        request: Request<()>,
        protocol: Option<Protocol>,
        end_of_stream: bool,
<<<<<<< HEAD
        pseudo_order: Option<PseudoOrders>,
=======
        pseudo_order: Option<[PseudoOrder; 4]>,
>>>>>>> a3b3d712
        headers_priority: Option<StreamDependency>,
    ) -> Result<Headers, SendError> {
        use http::request::Parts;

        let (
            Parts {
                method,
                uri,
                headers,
                version,
                ..
            },
            _,
        ) = request.into_parts();

        let is_connect = method == Method::CONNECT;

        // Build the set pseudo header set. All requests will include `method`
        // and `path`.
        let mut pseudo = Pseudo::request(method, uri, protocol, pseudo_order);

        if pseudo.scheme.is_none() {
            // If the scheme is not set, then there are a two options.
            //
            // 1) Authority is not set. In this case, a request was issued with
            //    a relative URI. This is permitted **only** when forwarding
            //    HTTP 1.x requests. If the HTTP version is set to 2.0, then
            //    this is an error.
            //
            // 2) Authority is set, then the HTTP method *must* be CONNECT.
            //
            // It is not possible to have a scheme but not an authority set (the
            // `http` crate does not allow it).
            //
            if pseudo.authority.is_none() {
                if version == Version::HTTP_2 {
                    return Err(UserError::MissingUriSchemeAndAuthority.into());
                } else {
                    // This is acceptable as per the above comment. However,
                    // HTTP/2 requires that a scheme is set. Since we are
                    // forwarding an HTTP 1.1 request, the scheme is set to
                    // "http".
                    pseudo.set_scheme(uri::Scheme::HTTP);
                }
            } else if !is_connect {
                // TODO: Error
            }
        }

        // Create the HEADERS frame
        let mut frame = Headers::new(id, pseudo, headers, headers_priority);

        if end_of_stream {
            frame.set_end_stream()
        }

        Ok(frame)
    }
}

impl proto::Peer for Peer {
    type Poll = Response<()>;

    const NAME: &'static str = "Client";

    fn r#dyn() -> proto::DynPeer {
        proto::DynPeer::Client
    }

    /*
    fn is_server() -> bool {
        false
    }
    */

    fn convert_poll_message(
        pseudo: Pseudo,
        fields: HeaderMap,
        stream_id: StreamId,
    ) -> Result<Self::Poll, Error> {
        let mut b = Response::builder();

        b = b.version(Version::HTTP_2);

        if let Some(status) = pseudo.status {
            b = b.status(status);
        }

        let mut response = match b.body(()) {
            Ok(response) => response,
            Err(_) => {
                // TODO: Should there be more specialized handling for different
                // kinds of errors
                return Err(Error::library_reset(stream_id, Reason::PROTOCOL_ERROR));
            }
        };

        *response.headers_mut() = fields;

        Ok(response)
    }
}<|MERGE_RESOLUTION|>--- conflicted
+++ resolved
@@ -138,12 +138,8 @@
 use crate::codec::{Codec, SendError, UserError};
 use crate::ext::Protocol;
 use crate::frame::{
-<<<<<<< HEAD
     Headers, Pseudo, PseudoOrder, PseudoOrders, Reason, Settings, SettingsOrder, StreamDependency,
-    StreamId,
-=======
-    Headers, Pseudo, PseudoOrder, Reason, Settings, SettingsOrder, StreamDependency, StreamId,
->>>>>>> a3b3d712
+    StreamId
 };
 use crate::proto::{self, Error};
 use crate::{FlowControl, PingPong, RecvStream, SendStream};
@@ -352,11 +348,7 @@
     local_max_error_reset_streams: Option<usize>,
 
     /// The headers frame pseudo order
-<<<<<<< HEAD
     headers_pseudo_order: Option<PseudoOrders>,
-=======
-    headers_pseudo_order: Option<[PseudoOrder; 4]>,
->>>>>>> a3b3d712
 
     /// The headers frame priority
     headers_priority: Option<StreamDependency>,
@@ -686,35 +678,20 @@
     }
 
     /// Set http2 header pseudo order
-<<<<<<< HEAD
     pub fn headers_psuedo(&mut self, order: [PseudoOrder; 4]) -> &mut Self {
         self.headers_pseudo_order = Some(order.into());
-=======
-    pub fn headers_psuedo(&mut self, headers_psuedo: Option<[PseudoOrder; 4]>) -> &mut Self {
-        self.headers_pseudo_order = headers_psuedo;
->>>>>>> a3b3d712
         self
     }
 
     /// Set http2 header priority
-<<<<<<< HEAD
     pub fn headers_priority(&mut self, headers_priority: StreamDependency) -> &mut Self {
         self.headers_priority = Some(headers_priority);
-=======
-    pub fn headers_priority(&mut self, headers_priority: Option<StreamDependency>) -> &mut Self {
-        self.headers_priority = headers_priority;
->>>>>>> a3b3d712
         self
     }
 
     /// Settings frame order
-<<<<<<< HEAD
     pub fn settings_order(&mut self, order: [SettingsOrder; 8]) -> &mut Self {
         self.settings.set_settings_order(Some(order));
-=======
-    pub fn settings_order(&mut self, order: Option<[SettingsOrder; 2]>) -> &mut Self {
-        self.settings.set_settings_order(order);
->>>>>>> a3b3d712
         self
     }
 
@@ -1650,11 +1627,7 @@
         request: Request<()>,
         protocol: Option<Protocol>,
         end_of_stream: bool,
-<<<<<<< HEAD
         pseudo_order: Option<PseudoOrders>,
-=======
-        pseudo_order: Option<[PseudoOrder; 4]>,
->>>>>>> a3b3d712
         headers_priority: Option<StreamDependency>,
     ) -> Result<Headers, SendError> {
         use http::request::Parts;
